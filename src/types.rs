--- conflicted
+++ resolved
@@ -114,80 +114,9 @@
 use crate::commands::thresholds::over_current_protection_threshold::OverCurrentProtectionThreshold;
 use crate::commands::thresholds::over_temperature_protection_threshold::OverTemperatureProtectionThreshold;
 use crate::commands::thresholds::over_voltage_protection_threshold::OverVoltageProtectionThreshold;
+
 pub use crate::errors::Ap33772sError;
-<<<<<<< HEAD
-
-/// Strongly-typed physical quantities with unit safety.
-///
-/// This module re-exports types from the [uom](https://docs.rs/uom) (units of measure)
-/// crate to provide compile-time unit safety for all physical quantities used with
-/// the AP33772S driver.
-///
-/// ## Benefits of Typed Units
-///
-/// - **Compile-time safety**: Prevents unit confusion (volts vs millivolts)
-/// - **Automatic conversions**: Seamless conversion between compatible units
-/// - **Clear APIs**: Function signatures show expected units
-/// - **Runtime efficiency**: Zero-cost abstractions
-///
-/// ## Available Quantities
-///
-/// ### Electrical Quantities
-/// - [`ElectricCurrent`] - Current measurements (amperes, milliamperes)
-/// - [`ElectricPotential`] - Voltage measurements (volts, millivolts)  
-/// - [`Power`] - Power calculations (watts)
-/// - [`ElectricalResistance`] - Resistance values (ohms, milliohms)
-///
-/// ### Thermal Quantities
-/// - [`ThermodynamicTemperature`] - Temperature measurements (celsius)
-///
-/// ## Usage Examples
-///
-/// ```rust
-/// use ap33772s_rs::types::units::*;
-///
-/// // Create values with specific units
-/// let voltage = ElectricPotential::new::<volt>(12.0);
-/// let current = ElectricCurrent::new::<milliampere>(2500.0);
-///
-/// // Automatic unit conversion
-/// println!("Voltage: {:.1}V ({:.0}mV)",
-///          voltage.get::<volt>(),
-///          voltage.get::<millivolt>());
-///
-/// // Type-safe calculations
-/// let power = voltage * current; // Returns Power type
-/// println!("Power: {:.1}W", power.get::<watt>());
-///
-/// // Compile-time error prevention
-/// // let invalid = voltage + current; // Won't compile!
-/// ```
-///
-/// ## Unit Specifications
-///
-/// - **Base units**: SI base units (ampere, volt, watt, ohm, kelvin)
-/// - **Derived units**: Common derived units (milliampere, millivolt, etc.)
-/// - **Temperature**: Celsius for user convenience (internally Kelvin)
-/// - **Precision**: f32 floating point for embedded compatibility
-pub mod units {
-    pub use uom::si::electric_current::ampere;
-    pub use uom::si::electric_current::milliampere;
-    pub use uom::si::electric_potential::millivolt;
-    pub use uom::si::electric_potential::volt;
-    pub use uom::si::electrical_resistance::milliohm;
-    pub use uom::si::electrical_resistance::ohm;
-    pub use uom::si::f32::ElectricCurrent;
-    pub use uom::si::f32::ElectricPotential;
-    pub use uom::si::f32::ElectricalResistance;
-    pub use uom::si::f32::Power;
-    pub use uom::si::f32::ThermodynamicTemperature;
-    pub use uom::si::power::watt;
-    pub use uom::si::thermodynamic_temperature::degree_celsius;
-}
-use units::*;
-=======
 pub use crate::units::*;
->>>>>>> 681eab18
 
 /// Power Delivery mode configuration for the AP33772S.
 ///
